--- conflicted
+++ resolved
@@ -65,15 +65,6 @@
         match self.field_type {
             FieldType::Str(ref options) => options.get_indexing_options().is_indexed(),
             FieldType::U64(ref options) => options.is_indexed(),
-<<<<<<< HEAD
-        }
-    }
-    
-    /// Returns true iff the field is a u64 fast field
-    pub fn is_u64_fast(&self,) -> bool {
-        match self.field_type {
-            FieldType::U64(ref options) => options.is_fast(),
-=======
             FieldType::I64(ref options) => options.is_indexed(),
         }
     }
@@ -83,7 +74,6 @@
         match self.field_type {
             FieldType::U64(ref options) => options.is_fast(),
             FieldType::I64(ref options) => options.is_fast(),
->>>>>>> 0dad0279
             _ => false,
         }
     }
@@ -92,12 +82,9 @@
     pub fn is_stored(&self,) -> bool {
         match self.field_type {
             FieldType::U64(ref options) => {
-<<<<<<< HEAD
-=======
                 options.is_stored()
             }
             FieldType::I64(ref options) =>  {
->>>>>>> 0dad0279
                 options.is_stored()
             }
             FieldType::Str(ref options) => {
@@ -125,17 +112,10 @@
                     })?;
                 }
                 FieldType::U64(ref options) => {
-<<<<<<< HEAD
-                    try!(s.emit_struct_field("type", 1, |s| {
-                        s.emit_str("u64")
-                    }));
-                    try!(s.emit_struct_field("options", 2, |s| {
-=======
                     s.emit_struct_field("type", 1, |s| {
                         s.emit_str("u64")
                     })?;
                     s.emit_struct_field("options", 2, |s| {
->>>>>>> 0dad0279
                         options.encode(s)
                     })?;
                 }
@@ -166,17 +146,12 @@
             d.read_struct_field("options", 2, |d| {
                 match field_type.as_ref() {
                     "u64" => {
-<<<<<<< HEAD
-                        let u64_options = try!(IntOptions::decode(d));
-                        Ok(FieldEntry::new_u64(name, u64_options))
-=======
                         let int_options = try!(IntOptions::decode(d));
                         Ok(FieldEntry::new_u64(name, int_options))
                     }
                     "i64" => {
                         let int_options = try!(IntOptions::decode(d));
                         Ok(FieldEntry::new_i64(name, int_options))
->>>>>>> 0dad0279
                     }
                     "text" => {
                         let text_options = try!(TextOptions::decode(d));
